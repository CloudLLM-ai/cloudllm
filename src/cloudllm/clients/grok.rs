use crate::client_wrapper::TokenUsage;
use crate::clients::openai::OpenAIClient;
use crate::{ClientWrapper, Message};
use async_trait::async_trait;
use openai_rust2 as openai_rust;
use std::error::Error;
use tokio::sync::Mutex;

pub struct GrokClient {
    delegate_client: OpenAIClient,
    model: String,
    token_usage: Mutex<Option<TokenUsage>>,
}

// Models returned by the xAI API as of apr.14.2025
pub enum Model {
    Grok2,
    Grok2Latest,
    Grok21212,             // $2/MMT input $10/MMT output
    Grok3MiniFast,         // $0.60/MMT input $4.00/MMT output
    Grok3Mini,             // $0.30/MMT input $0.50/MMT output
    Grok3Fast,             // $5/MMT input $25/MMT output
    Grok3,                 // $3/MMT input $15/MMT output
    Grok4_0709,            // $3/MMT input $15/MMT output
    Grok4FastReasoning,    // #$0.2/MMT input $0.50/MMT output
    Grok4FastNonReasoning, // #$0.2/MMT input $0.50/MMT output
    GrokCodeFast1,         // #$0.2/MMT input $1.50/MMT output
}

fn model_to_string(model: Model) -> String {
    match model {
        Model::Grok2 => "grok-2".to_string(),
        Model::Grok2Latest => "grok-2-latest".to_string(),
        Model::Grok21212 => "grok-2-1212".to_string(),
        Model::Grok3MiniFast => "grok-3-mini-fast".to_string(),
        Model::Grok3Mini => "grok-3-mini".to_string(), // cheapest model
        Model::Grok3Fast => "grok-3-fast".to_string(),
        Model::Grok3 => "grok-3".to_string(),
        Model::Grok4_0709 => "grok-4-0709".to_string(),
        Model::Grok4FastReasoning => "grok-4-fast-reasoning".to_string(),
        Model::Grok4FastNonReasoning => "grok-4-fast-nonreasoning".to_string(),
        Model::GrokCodeFast1 => "grok-code-fast-1".to_string(),
    }
}

impl GrokClient {
    pub fn new_with_model_enum(secret_key: &str, model: Model) -> Self {
        Self::new_with_model_str(secret_key, &model_to_string(model))
    }

    pub fn new_with_model_str(secret_key: &str, model_name: &str) -> Self {
        GrokClient {
            // we reuse the OpenAIClient for Grok and delegate the calls to it
            delegate_client: OpenAIClient::new_with_base_url(
                secret_key,
                model_name,
                "https://api.x.ai/v1",
            ),
            model: model_name.to_string(),
            token_usage: Mutex::new(None),
        }
    }

    pub fn new_with_base_url(secret_key: &str, model_name: &str, base_url: &str) -> Self {
        GrokClient {
            delegate_client: OpenAIClient::new_with_base_url(secret_key, model_name, base_url),
            model: model_name.to_string(),
            token_usage: Mutex::new(None),
        }
    }

    pub fn new_with_base_url_and_model_enum(
        secret_key: &str,
        model: Model,
        base_url: &str,
    ) -> Self {
        Self::new_with_base_url(secret_key, &model_to_string(model), base_url)
    }
}

#[async_trait]
impl ClientWrapper for GrokClient {
    async fn send_message(
        &self,
        messages: &[Message],
        optional_search_parameters: Option<openai_rust::chat::SearchParameters>,
    ) -> Result<Message, Box<dyn Error>> {
        self.delegate_client
            .send_message(messages, optional_search_parameters)
            .await
    }

    fn usage_slot(&self) -> Option<&Mutex<Option<TokenUsage>>> {
        self.delegate_client.usage_slot()
    }
<<<<<<< HEAD
}

#[test]
pub fn test_grok_client() {
    // initialize logger
    crate::init_logger();

    let secret_key = env::var("XAI_API_KEY").expect("XAI_API_KEY not set");
    let client = GrokClient::new_with_model_enum(&secret_key, Grok4_0709);
    let mut llm_session: LLMSession = LLMSession::new(
        std::sync::Arc::new(client),
        "You are a math professor.".to_string(),
        1048576,
    );

    // Create a new Tokio runtime
    let rt = Runtime::new().unwrap();

    let search_parameters =
        openai_rust::chat::SearchParameters::new(SearchMode::On).with_citations(true);

    let response_message: Message = rt.block_on(async {
        let s = llm_session
            .send_message(
                Role::User,
                "Using your Live search capabilities: What's the current price of Bitcoin?"
                    .to_string(),
                Some(search_parameters),
            )
            .await;

        match s {
            Ok(msg) => msg,
            Err(e) => {
                error!("Error: {}", e);
                Message {
                    role: Role::System,
                    content: format!("An error occurred: {:?}", e).into(),
                }
            }
        }
    });

    info!("test_grok_client() response: {}", response_message.content);
=======
>>>>>>> 1b351cfc
}<|MERGE_RESOLUTION|>--- conflicted
+++ resolved
@@ -93,51 +93,4 @@
     fn usage_slot(&self) -> Option<&Mutex<Option<TokenUsage>>> {
         self.delegate_client.usage_slot()
     }
-<<<<<<< HEAD
-}
-
-#[test]
-pub fn test_grok_client() {
-    // initialize logger
-    crate::init_logger();
-
-    let secret_key = env::var("XAI_API_KEY").expect("XAI_API_KEY not set");
-    let client = GrokClient::new_with_model_enum(&secret_key, Grok4_0709);
-    let mut llm_session: LLMSession = LLMSession::new(
-        std::sync::Arc::new(client),
-        "You are a math professor.".to_string(),
-        1048576,
-    );
-
-    // Create a new Tokio runtime
-    let rt = Runtime::new().unwrap();
-
-    let search_parameters =
-        openai_rust::chat::SearchParameters::new(SearchMode::On).with_citations(true);
-
-    let response_message: Message = rt.block_on(async {
-        let s = llm_session
-            .send_message(
-                Role::User,
-                "Using your Live search capabilities: What's the current price of Bitcoin?"
-                    .to_string(),
-                Some(search_parameters),
-            )
-            .await;
-
-        match s {
-            Ok(msg) => msg,
-            Err(e) => {
-                error!("Error: {}", e);
-                Message {
-                    role: Role::System,
-                    content: format!("An error occurred: {:?}", e).into(),
-                }
-            }
-        }
-    });
-
-    info!("test_grok_client() response: {}", response_message.content);
-=======
->>>>>>> 1b351cfc
 }