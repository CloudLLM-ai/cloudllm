--- conflicted
+++ resolved
@@ -154,15 +154,9 @@
                     Role::User => "user".to_owned(),
                     Role::Assistant => "assistant".to_owned(),
                 },
-<<<<<<< HEAD
                 content: msg.content.to_string(),
-            })
-            .collect();
-=======
-                content: msg.content.clone(),
             });
         }
->>>>>>> 1b351cfc
 
         let url_path_string = "/v1/chat/completions".to_string();
 
@@ -196,48 +190,4 @@
     fn usage_slot(&self) -> Option<&Mutex<Option<TokenUsage>>> {
         Some(&self.token_usage)
     }
-<<<<<<< HEAD
-}
-
-#[test]
-pub fn test_openai_client() {
-    // initialize logger
-    crate::init_logger();
-
-    let secret_key = env::var("OPEN_AI_SECRET").expect("OPEN_AI_SECRET not set");
-    let client = OpenAIClient::new_with_model_enum(&secret_key, GPT5Nano);
-    let mut llm_session: LLMSession = LLMSession::new(
-        std::sync::Arc::new(client),
-        "You are a philosophy professor.".to_string(),
-        1048576,
-    );
-
-    // Create a new Tokio runtime
-    let rt = Runtime::new().unwrap();
-
-    let response_message: Message = rt.block_on(async {
-        let s = llm_session
-            .send_message(
-                Role::User,
-                "If life is a game and you are not an NPC character, what can you while you play to benefit the higher consciousness of your avatar controller?"
-                    .to_string(),
-                None,
-            )
-            .await;
-
-        match s {
-            Ok(msg) => msg,
-            Err(e) => {
-                error!("Error: {}", e);
-                Message {
-                    role: Role::System,
-                    content: Arc::from(format!("An error occurred: {:?}", e).as_str()),
-                }
-            }
-        }
-    });
-
-    info!("test_openai_client() response: {}", response_message.content);
-=======
->>>>>>> 1b351cfc
 }