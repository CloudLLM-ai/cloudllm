use async_trait::async_trait;
use openai_rust2 as openai_rust;
/// A ClientWrapper is a wrapper around a specific cloud LLM service.
/// It provides a common interface to interact with the LLMs.
/// It does not keep track of the conversation/session, for that we use an LLMSession
/// which keeps track of the conversation history and other session-specific data
/// and uses a ClientWrapper to interact with the LLM.
// src/client_wrapper
use std::error::Error;
<<<<<<< HEAD
use std::sync::{Arc, Mutex};
=======
use tokio::sync::Mutex;
>>>>>>> 1b351cfc

/// Represents the possible roles for a message.
#[derive(Clone)]
pub enum Role {
    System,
    // set by the developer to steer the model's responses
    User,
    // a message sent by a human user (or app user)
    Assistant, // lets the model know the content was generated as a response to a user message
               // Add other roles as needed
}

/// How many tokens were spent on prompt vs. completion?
#[derive(Clone, Debug)]
pub struct TokenUsage {
    pub input_tokens: usize,
    pub output_tokens: usize,
    pub total_tokens: usize,
}

/// Represents a generic message to be sent to an LLM.
#[derive(Clone)]
pub struct Message {
    /// The role associated with the message.
    pub role: Role,
    /// The actual content of the message stored as Arc<str> to avoid clones.
    pub content: Arc<str>,
}

/// Trait defining the interface to interact with various LLM services.
#[async_trait]
pub trait ClientWrapper: Send + Sync {
    /// Send a message to the LLM and get a response.
    /// - `messages`: The messages to send in the request.
    async fn send_message(
        &self,
        messages: &[Message],
        optional_search_parameters: Option<openai_rust::chat::SearchParameters>,
    ) -> Result<Message, Box<dyn Error>>;

    /// Hook to retrieve usage from the *last* send_message() call.
    /// Default impl returns None, so existing wrappers don’t break.
    async fn get_last_usage(&self) -> Option<TokenUsage> {
        if let Some(slot) = self.usage_slot() {
            slot.lock().await.clone()
        } else {
            None
        }
    }

    fn usage_slot(&self) -> Option<&Mutex<Option<TokenUsage>>> {
        // ClientWrapper implementations supporting TokenUsage tracking should return a Mutex<Option<TokenUsage>> by overriding this method.
        None
    }
}<|MERGE_RESOLUTION|>--- conflicted
+++ resolved
@@ -7,11 +7,7 @@
 /// and uses a ClientWrapper to interact with the LLM.
 // src/client_wrapper
 use std::error::Error;
-<<<<<<< HEAD
-use std::sync::{Arc, Mutex};
-=======
 use tokio::sync::Mutex;
->>>>>>> 1b351cfc
 
 /// Represents the possible roles for a message.
 #[derive(Clone)]
